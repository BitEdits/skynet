--- conflicted
+++ resolved
@@ -129,7 +129,6 @@
 } SkyNetMessage;
 ```
 
-<<<<<<< HEAD
 * Header Size: 32 bytes (version, type, QoS, hop_count, npg_id, node_id, seq_no, iv, payload_len).
 * Total Size: 48 bytes minimum (32-byte header + 16-byte GCM tag for empty payload).
 * Payload: Up to 65519 bytes (limited by MAX_BUFFER=65535 minus header and tag).
@@ -147,9 +146,6 @@
 | Formation | 6 | Coordinates swarm formations. |
 
 ### Multicast Topics
-
-Topics are mapped to IP multicast groups (`239.255.0.<npg_id>`) for static topics
-and `239.255.1.<slot_id>` for dynamic slot-based topics. Each topic (NPG) serves a specific role:
 
 | NPG ID | Name | Multicast Group | Purpose |
 |--------|------|-----------------|---------|
@@ -167,36 +163,39 @@
 
 Link32 uses a minimalistic Time Division Multiple Access (TDMA)-like slot manager to reduce message collisions and emulate dynamic topics:
 
-- **Slot Array**: The server maintains a fixed-size array (`slots[SLOT_COUNT=256]`) in `ServerState`, where each slot is either free (0) or assigned to a `node_id`.
-- **Assignment Process**:
-  1. Clients send a `SKYNET_MSG_SLOT_REQUEST` (type 1) with their `node_id` to `239.255.0.1` (NPG 1).
-  2. The server assigns the first free slot using `assign_slot` and responds with a `SKYNET_MSG_ACK` (type 3) containing the slot ID (4-byte payload).
-  3. The client joins the slot’s multicast group (`239.255.1.<slot_id % 256>`) and sends messages to it.
-- **Dynamic Topics**: Each assigned slot creates a temporary multicast group for node-specific communication, extending the static topic set (`MAX_TOPICS=8`).
-- **Allocation Policy**: First-come, first-serve with no timeouts or reallocation to minimize complexity.
-- **Timing**: Slots cycle every `TIME_SLOT_INTERVAL_US=1000µs`, synchronized via a timerfd in the server.
+* Slot Array: The server maintains a fixed-size array (`slots[SLOT_COUNT=256]`) in `ServerState`, where each slot is either free (0) or assigned to a `node_id`.
+* Dynamic Topics: Each assigned slot creates a temporary multicast group for node-specific communication, extending the static topic set (`MAX_TOPICS=8`).
+* Allocation Policy: First-come, first-serve with no timeouts or reallocation to minimize complexity.
+* Timing: Slots cycle every `TIME_SLOT_INTERVAL_US=1000µs`, synchronized via a timerfd in the server.
+
+Implementation details:
+
+* Clients send a `SKYNET_MSG_SLOT_REQUEST` (type 1) with their `node_id` to `239.255.0.1` (NPG 1).
+* The server assigns the first free slot using `assign_slot` and responds with a `SKYNET_MSG_ACK` (type 3) containing the slot ID (4-byte payload).
+* The client joins the slot’s multicast group (`239.255.1.<slot_id % 256>`) and sends messages to it.
 
 ### Deduplication
 
 To prevent message loops and duplicates, the server uses a fixed-size circular buffer (`seq_cache[SEQ_CACHE_SIZE=1024]`) for deduplication:
 
-- **Structure**: Each entry stores `{node_id, seq_no, timestamp}`.
-- **Operation**:
-  1. Incoming messages are hashed (`node_id ^ seq_no` via FNV-1a) to an index in `seq_cache`.
-  2. If the entry matches and the timestamp is recent (<1s), the message is discarded as a duplicate.
-  3. Otherwise, the entry is updated with the new message’s details.
-- **Memory**: ~8KB (1024 × 8 bytes per entry).
-- **Complexity**: O(1) lookup and update using FNV-1a hashing.
+* Structure: Each entry stores `{node_id, seq_no, timestamp}`.
+* Memory: ~8KB (1024 × 8 bytes per entry).
+* Complexity: O(1) lookup and update using FNV-1a hashing.
+
+Implementation details:
+
+* Incoming messages are hashed (`node_id ^ seq_no` via FNV-1a) to an index in `seq_cache`.
+* If the entry matches and the timestamp is recent (<1s), the message is discarded as a duplicate.
+* Otherwise, the entry is updated with the new message’s details.
 
 ### Security
 
-- **Key Exchange**: ECDH over secp384r1 generates 256-bit AES keys for each session. Public keys are exchanged via `SKYNET_MSG_KEY_EXCHANGE` and stored in `~/.skynet{,_client}/ecc/secp384r1/<node_hash>.ec_{pub,priv}`.
-- **Encryption**: All payloads are encrypted with AES-256-GCM, using a 16-byte random IV and appending a 16-byte authentication tag.
-- **Key Storage**:
-  - Server: Private keys in `~/.skynet/ecc/secp384r1/<node_hash>.ec_priv`, public keys in `<node_hash>.ec_pub`.
-  - Client: Private key in `~/.skynet_client/ecc/secp384r1/<node_hash>.ec_priv`, server/topics’ public keys in `<hash>.ec_pub`.
-- **Key Derivation**: Uses HKDF-SHA256 to derive AES keys from ECDH shared secrets.
-- **Self-Sent Message Handling**: The server skips processing messages where `msg->node_id == state->node_id` to prevent decryption errors and loops.
+* Key Exchange: ECDH over secp384r1 generates 256-bit AES keys for each session.
+* Encryption: All payloads are encrypted with AES-256-GCM, using a 16-byte random IV and appending a 16-byte authentication tag.
+* Server Key Storage: `~/.skynet/ecc/secp384r1/<node_hash>.{ec_priv,ec_pub}`.
+* Client Key Storage: `~/.skynet_client/ecc/secp384r1/<node_hash>.{ec_priv,ec_pub}`
+* Key Derivation: Uses HKDF-SHA256 to derive AES keys from ECDH shared secrets.
+* Self-Sent Message Handling: The server skips processing messages where `msg->node_id == state->node_id` to prevent decryption errors and loops.
 
 ### Subscriptions
 
@@ -223,77 +222,16 @@
 
 1. Run the server: `./skynet server`
 2. Run the client: `./skynet_client client`
-3. The client sends key exchange, slot request, and status messages (limited to 10 by default).
+3. The client sends key exchange, slot request, and status messages.
 4. The server assigns a slot, forwards status messages to `239.255.1.<slot_id>`, and logs all activity.
 
 ## Limitations
 
-- Slot Scalability: Fixed `SLOT_COUNT=256` limits dynamic topics to 256 nodes.
-- No Retransmission: Messages dropped due to network errors are not retransmitted (aligned with QoS settings).
-- Key Management: Manual public key copying required; no automated key distribution.
-- Deduplication: `SEQ_CACHE_SIZE=1024` may lead to cache collisions in high-traffic scenarios.
+* Slot Scalability: Fixed `SLOT_COUNT=256` limits dynamic topics to 256 nodes.
+* No Retransmission: Messages dropped due to network errors are not retransmitted (aligned with QoS settings).
+* Key Management: Manual public key copying required; no automated key distribution.
+* Deduplication: `SEQ_CACHE_SIZE=1024` may lead to cache collisions in high-traffic scenarios.
 
 ## Author
 
 * Namdak Tonpa
-=======
-Types
------
-
-* 0: Key Exchange
-* 1: Slot Request
-* 2: Chat
-* 3: Ack
-* 4: Waypoint
-* 5: Status
-* 6: Formation
-
-Multicast Topics
-----------------
-
-* NPG 1: Process slot_request (type 3) to assign TDMA slots; key_exchange (type 2) for security.
-* NPG 6: Handle status (type 5) for PLI, updating position and velocity for neighbor discovery.
-* NPG 7: Forward status (type 5) sensor data to subscribers (e.g., command posts).
-* NPG 29: Relay chat (type 0) and ack (type 1) for TacChat.
-* NPG 100: Process waypoint (type 4) and formation (type 6) for C2.
-* NPG 101: Broadcast status (type 5) alerts for self-healing.
-* NPG 102: Handle status (type 5) and chat (type 0) for logistics.
-* NPG 103: Relay chat (type 0), waypoint (type 4), and formation (type 6) for coordination.
-
-Slot Management
----------------
-
-* Clients self-coordinating slots could lead to collisions. 
-* Minimalistic slot management to emulate dynamic topics as a second stage after multicast.
-* Implement a simple TDMA-like slot manager in the server using a fixed-size slot array (`slots[SLOT_COUNT]`) in `ServerState`.
-* Each slot is assigned to a `node_id` or free (0). Slots are used to grant transmission windows, reducing collisions.
-* Clients send `SKYNET_MSG_SLOT_REQUEST` with their `node_id` and desired `npg_id`. The server assigns a free slot and responds with `SKYNET_MSG_ACK` containing the slot number.
-* To emulate dynamic topics, map slots to temporary multicast groups (e.g., `239.255.1.<slot_id>` for slot-specific topics beyond the static `MAX_TOPICS`).
-* Keep it minimal: No slot timeouts or complex scheduling, just first-come-first-serve allocation.
-* Each slot assignment creates a new topic for the assigned node, allowing fine-grained communication.
-* Clients join the multicast group for their assigned slot to receive messages.
-
-Minimalistic Deduplication
---------------------------
-
-* Use a fixed-size circular buffer (`seq_cache`) in `ServerState` to store recent `(node_id, seq_no)` pairs.
-* Hash `(node_id, seq_no)` to an index using FNV1a, checking for duplicates in O(1) time.
-* If a message’s `(node_id, seq_no)` matches a cached entry, discard it as a duplicate.
-* Minimal memory: `SEQ_CACHE_SIZE=1024` entries (~8KB for `node_id`, `seq_no`, `timestamp`).
-
-Subscriptions
--------------
-
-* Infantry: NPGs 1, 29 (control, chat).
-* Drone: NPGs 1, 6, 7, 100, 101 (control, PLI, surveillance, C2, alerts).
-* Air: NPGs 1, 6, 7, 100, 101, 103 (control, PLI, surveillance, C2, alerts, inter-agent).
-* Sea: NPGs 1, 7, 29, 102, 103 (control, surveillance, chat, logistics, inter-agent).
-* Ground: NPGs 1, 7, 29, 102 (control, surveillance, chat, logistics).
-* Relay: NPGs 1, 6, 101 (control, PLI, alerts).
-* Controller: NPGs 1, 6, 100, 101 (control, PLI, C2, alerts).
-
-Author
-------
-
-* Namdak Tonpa
->>>>>>> 2126a842
